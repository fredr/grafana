define([
  'angular',
  'underscore',
  'kbn'
],
function (angular, _, kbn) {
  'use strict';

  var module = angular.module('kibana.services');

  module.factory('InfluxDatasource', function($q, $http) {

    function InfluxDatasource(datasource) {
      this.type = 'influxDB';
      this.editorSrc = 'app/partials/influxdb/editor.html';
      this.urls = datasource.urls;
      this.username = datasource.username;
      this.password = datasource.password;
      this.name = datasource.name;

      this.templateSettings = {
        interpolate : /\[\[([\s\S]+?)\]\]/g,
      };
    }

    InfluxDatasource.prototype.query = function(options) {

      var promises = _.map(options.targets, function(target) {
        var query;

        if (target.hide || !((target.series && target.column) || target.query)) {
          return [];
        }

        var timeFilter = getTimeFilter(options);

        if (target.rawQuery) {
          query = target.query;
          query = query.replace(";", "");
          var queryElements = query.split(" ");
          var lowerCaseQueryElements = query.toLowerCase().split(" ");
          var whereIndex = lowerCaseQueryElements.indexOf("where");
          var groupByIndex = lowerCaseQueryElements.indexOf("group");
          var orderIndex = lowerCaseQueryElements.indexOf("order");

          if (whereIndex !== -1) {
            queryElements.splice(whereIndex+1, 0, timeFilter, "and");
          }
          else {
            if (groupByIndex !== -1) {
              queryElements.splice(groupByIndex, 0, "where", timeFilter);
            }
            else if (orderIndex !== -1) {
              queryElements.splice(orderIndex, 0, "where", timeFilter);
            }
            else {
              queryElements.push("where");
              queryElements.push(timeFilter);
            }
          }

          query = queryElements.join(" ");
        }
        else {
<<<<<<< HEAD
          var template = "select [[func]]([[column]]) as [[column]]_[[func]] from [[series]] " +
=======
          var template = "select [[func]](\"[[column]]\") as \"[[column]]_[[func]]\" from \"[[series]]\" " +
>>>>>>> c9df61c4
                         "where  [[timeFilter]] [[condition_add]] [[condition_key]] [[condition_op]] [[condition_value]] " +
                         "group by time([[interval]]) order asc";

          if (target.column.indexOf('-') !== -1 || target.column.indexOf('.') !== -1) {
            template = "select [[func]](\"[[column]]\") as \"[[column]]_[[func]]\" from [[series]] " +
                         "where  [[timeFilter]] [[condition_add]] [[condition_key]] [[condition_op]] [[condition_value]] " +
                         "group by time([[interval]]) order asc";
          }

          var templateData = {
            series: target.series,
            column: target.column,
            func: target.function,
            timeFilter: timeFilter,
            interval: target.interval || options.interval,
            condition_add: target.condiction_filter ? target.condition_add : '',
            condition_key: target.condiction_filter ? target.condition_key : '',
            condition_op: target.condiction_filter ? target.condition_op : '',
            condition_value: target.condiction_filter ? target.condition_value: ''
          };

          query = _.template(template, templateData, this.templateSettings);
          target.query = query;
        }

        return this.doInfluxRequest(query, target.alias).then(handleInfluxQueryResponse);

      }, this);

      return $q.all(promises).then(function(results) {
        return { data: _.flatten(results) };
      });

    };

    InfluxDatasource.prototype.listColumns = function(seriesName) {
      return this.doInfluxRequest('select * from "' + seriesName + '" limit 1').then(function(data) {
        if (!data) {
          return [];
        }

        return data[0].columns;
      });
    };

    InfluxDatasource.prototype.listSeries = function() {
      return this.doInfluxRequest('list series').then(function(data) {
        return _.map(data, function(series) {
          return series.name;
        });
      });
    };

    function retry(deferred, callback, delay) {
      return callback().then(undefined, function(reason) {
        if (reason.status !== 0) {
          deferred.reject(reason);
        }
        setTimeout(function() {
          return retry(deferred, callback, Math.min(delay * 2, 30000));
        }, delay);
      });
    }

    InfluxDatasource.prototype.doInfluxRequest = function(query, alias) {
      var _this = this;
      var deferred = $q.defer();

      retry(deferred, function() {
        var currentUrl = _this.urls.shift();
        _this.urls.push(currentUrl);

        var params = {
          u: _this.username,
          p: _this.password,
          time_precision: 's',
          q: query
        };

        var options = {
          method: 'GET',
          url:    currentUrl + '/series',
          params: params,
        };

        return $http(options).success(function (data) {
          data.alias = alias;
          deferred.resolve(data);
        });
      }, 10);

      return deferred.promise;
    };

    function handleInfluxQueryResponse(data) {
      var output = [];

      _.each(data, function(series) {
        var timeCol = series.columns.indexOf('time');

        _.each(series.columns, function(column, index) {
          if (column === "time" || column === "sequence_number") {
            return;
          }

          var target = data.alias || series.name + "." + column;
          var datapoints = [];

          for(var i = 0; i < series.points.length; i++) {
            datapoints[i] = [series.points[i][index], series.points[i][timeCol]];
          }

          output.push({ target:target, datapoints:datapoints });
        });
      });

      return output;
    }

    function getTimeFilter(options) {
      var from = getInfluxTime(options.range.from);
      var until = getInfluxTime(options.range.to);

      if (until === 'now()') {
        return 'time > now() - ' + from;
      }

      return 'time > ' + from + ' and time < ' + until;
    }

    function getInfluxTime(date) {
      if (_.isString(date)) {
        if (date === 'now') {
          return 'now()';
        }
        else if (date.indexOf('now') >= 0) {
          return date.substring(4);
        }

        date = kbn.parseDate(date);
      }

      return to_utc_epoch_seconds(date);
    }

    function to_utc_epoch_seconds(date) {
      return (date.getTime() / 1000).toFixed(0) + 's';
    }


    return InfluxDatasource;

  });

});<|MERGE_RESOLUTION|>--- conflicted
+++ resolved
@@ -62,19 +62,9 @@
           query = queryElements.join(" ");
         }
         else {
-<<<<<<< HEAD
-          var template = "select [[func]]([[column]]) as [[column]]_[[func]] from [[series]] " +
-=======
           var template = "select [[func]](\"[[column]]\") as \"[[column]]_[[func]]\" from \"[[series]]\" " +
->>>>>>> c9df61c4
                          "where  [[timeFilter]] [[condition_add]] [[condition_key]] [[condition_op]] [[condition_value]] " +
                          "group by time([[interval]]) order asc";
-
-          if (target.column.indexOf('-') !== -1 || target.column.indexOf('.') !== -1) {
-            template = "select [[func]](\"[[column]]\") as \"[[column]]_[[func]]\" from [[series]] " +
-                         "where  [[timeFilter]] [[condition_add]] [[condition_key]] [[condition_op]] [[condition_value]] " +
-                         "group by time([[interval]]) order asc";
-          }
 
           var templateData = {
             series: target.series,
