package mysql

import (
	"container/list"
	"context"
	"database/sql"
	"fmt"
<<<<<<< HEAD
	"math"
=======
	"reflect"
>>>>>>> 655d2fb4
	"strconv"
	"time"

	"github.com/go-sql-driver/mysql"
	"github.com/go-xorm/core"
	"github.com/grafana/grafana/pkg/components/null"
	"github.com/grafana/grafana/pkg/log"
	"github.com/grafana/grafana/pkg/models"
	"github.com/grafana/grafana/pkg/tsdb"
)

type MysqlQueryEndpoint struct {
	sqlEngine tsdb.SqlEngine
	log       log.Logger
}

func init() {
	tsdb.RegisterTsdbQueryEndpoint("mysql", NewMysqlQueryEndpoint)
}

func NewMysqlQueryEndpoint(datasource *models.DataSource) (tsdb.TsdbQueryEndpoint, error) {
	endpoint := &MysqlQueryEndpoint{
		log: log.New("tsdb.mysql"),
	}

	endpoint.sqlEngine = &tsdb.DefaultSqlEngine{
		MacroEngine: NewMysqlMacroEngine(),
	}

	cnnstr := fmt.Sprintf("%s:%s@%s(%s)/%s?collation=utf8mb4_unicode_ci&parseTime=true&loc=UTC&allowNativePasswords=true",
		datasource.User,
		datasource.Password,
		"tcp",
		datasource.Url,
		datasource.Database,
	)
	endpoint.log.Debug("getEngine", "connection", cnnstr)

	if err := endpoint.sqlEngine.InitEngine("mysql", datasource, cnnstr); err != nil {
		return nil, err
	}

	return endpoint, nil
}

// Query is the main function for the MysqlExecutor
func (e *MysqlQueryEndpoint) Query(ctx context.Context, dsInfo *models.DataSource, tsdbQuery *tsdb.TsdbQuery) (*tsdb.Response, error) {
	return e.sqlEngine.Query(ctx, dsInfo, tsdbQuery, e.transformToTimeSeries, e.transformToTable)
}

func (e MysqlQueryEndpoint) transformToTable(query *tsdb.Query, rows *core.Rows, result *tsdb.QueryResult, tsdbQuery *tsdb.TsdbQuery) error {
	columnNames, err := rows.Columns()
	columnCount := len(columnNames)

	if err != nil {
		return err
	}

	table := &tsdb.Table{
		Columns: make([]tsdb.TableColumn, columnCount),
		Rows:    make([]tsdb.RowValues, 0),
	}

	for i, name := range columnNames {
		table.Columns[i].Text = name
	}

	rowLimit := 1000000
	rowCount := 0
	timeIndex := -1

	// check if there is a column named time
	for i, col := range columnNames {
		switch col {
		case "time_sec":
			timeIndex = i
		}
	}

	for ; rows.Next(); rowCount++ {
		if rowCount > rowLimit {
			return fmt.Errorf("MySQL query row limit exceeded, limit %d", rowLimit)
		}

		values, err := e.getTypedRowData(rows)
		if err != nil {
			return err
		}

		// for annotations, convert to epoch
		if timeIndex != -1 {
			switch value := values[timeIndex].(type) {
			case time.Time:
				values[timeIndex] = float64(value.UnixNano() / 1e9)
			}
		}

		table.Rows = append(table.Rows, values)
	}

	result.Tables = append(result.Tables, table)
	result.Meta.Set("rowCount", rowCount)
	return nil
}

func (e MysqlQueryEndpoint) getTypedRowData(rows *core.Rows) (tsdb.RowValues, error) {
	types, err := rows.ColumnTypes()
	if err != nil {
		return nil, err
	}

	values := make([]interface{}, len(types))

	for i := range values {
		scanType := types[i].ScanType()
		values[i] = reflect.New(scanType).Interface()

		if types[i].DatabaseTypeName() == "BIT" {
			values[i] = new([]byte)
		}
	}

	if err := rows.Scan(values...); err != nil {
		return nil, err
	}

	for i := 0; i < len(types); i++ {
		typeName := reflect.ValueOf(values[i]).Type().String()

		switch typeName {
		case "*sql.RawBytes":
			values[i] = string(*values[i].(*sql.RawBytes))
		case "*mysql.NullTime":
			sqlTime := (*values[i].(*mysql.NullTime))
			if sqlTime.Valid {
				values[i] = sqlTime.Time
			} else {
				values[i] = nil
			}
		case "*sql.NullInt64":
			nullInt64 := (*values[i].(*sql.NullInt64))
			if nullInt64.Valid {
				values[i] = nullInt64.Int64
			} else {
				values[i] = nil
			}
		case "*sql.NullFloat64":
			nullFloat64 := (*values[i].(*sql.NullFloat64))
			if nullFloat64.Valid {
				values[i] = nullFloat64.Float64
			} else {
				values[i] = nil
			}
		}

		if types[i].DatabaseTypeName() == "DECIMAL" {
			f, err := strconv.ParseFloat(values[i].(string), 64)

			if err == nil {
				values[i] = f
			} else {
				values[i] = nil
			}
		}
	}

	return values, nil
}

func (e MysqlQueryEndpoint) transformToTimeSeries(query *tsdb.Query, rows *core.Rows, result *tsdb.QueryResult, tsdbQuery *tsdb.TsdbQuery) error {
	pointsBySeries := make(map[string]*tsdb.TimeSeries)
	seriesByQueryOrder := list.New()

	columnNames, err := rows.Columns()
	if err != nil {
		return err
	}

	rowData := NewStringStringScan(columnNames)
	rowLimit := 1000000
	rowCount := 0

	fillMissing := query.Model.Get("fill").MustBool(false)
	var fillInterval float64
	fillValue := null.Float{}
	if fillMissing {
		fillInterval = query.Model.Get("fillInterval").MustFloat64() * 1000
		if query.Model.Get("fillNull").MustBool(false) == false {
			fillValue.Float64 = query.Model.Get("fillValue").MustFloat64()
			fillValue.Valid = true
		}

	}

	for ; rows.Next(); rowCount++ {
		if rowCount > rowLimit {
			return fmt.Errorf("MySQL query row limit exceeded, limit %d", rowLimit)
		}

		err := rowData.Update(rows.Rows)
		if err != nil {
			e.log.Error("MySQL response parsing", "error", err)
			return fmt.Errorf("MySQL response parsing error %v", err)
		}

		if rowData.metric == "" {
			rowData.metric = "Unknown"
		}

		if !rowData.time.Valid {
			return fmt.Errorf("Found row with no time value")
		}

		series, exist := pointsBySeries[rowData.metric]
		if exist == false {
			series = &tsdb.TimeSeries{Name: rowData.metric}
			pointsBySeries[rowData.metric] = series
			seriesByQueryOrder.PushBack(rowData.metric)
		}

		if fillMissing {
			var intervalStart float64
			if exist == false {
				intervalStart = float64(tsdbQuery.TimeRange.MustGetFrom().UnixNano() / 1e6)
			} else {
				intervalStart = series.Points[len(series.Points)-1][1].Float64 + fillInterval
			}

			// align interval start
			intervalStart = math.Floor(intervalStart/fillInterval) * fillInterval

			for i := intervalStart; i < rowData.time.Float64; i += fillInterval {
				series.Points = append(series.Points, tsdb.TimePoint{fillValue, null.FloatFrom(i)})
				rowCount++
			}
		}

		series.Points = append(series.Points, tsdb.TimePoint{rowData.value, rowData.time})
	}

	for elem := seriesByQueryOrder.Front(); elem != nil; elem = elem.Next() {
		key := elem.Value.(string)
		result.Series = append(result.Series, pointsBySeries[key])

		if fillMissing {
			series := pointsBySeries[key]
			// fill in values from last fetched value till interval end
			intervalStart := series.Points[len(series.Points)-1][1].Float64
			intervalEnd := float64(tsdbQuery.TimeRange.MustGetTo().UnixNano() / 1e6)

			// align interval start
			intervalStart = math.Floor(intervalStart/fillInterval) * fillInterval
			for i := intervalStart + fillInterval; i < intervalEnd; i += fillInterval {
				series.Points = append(series.Points, tsdb.TimePoint{fillValue, null.FloatFrom(i)})
				rowCount++
			}
		}
	}

	result.Meta.Set("rowCount", rowCount)
	return nil
}

type stringStringScan struct {
	rowPtrs     []interface{}
	rowValues   []string
	columnNames []string
	columnCount int

	time   null.Float
	value  null.Float
	metric string
}

func NewStringStringScan(columnNames []string) *stringStringScan {
	s := &stringStringScan{
		columnCount: len(columnNames),
		columnNames: columnNames,
		rowPtrs:     make([]interface{}, len(columnNames)),
		rowValues:   make([]string, len(columnNames)),
	}

	for i := 0; i < s.columnCount; i++ {
		s.rowPtrs[i] = new(sql.RawBytes)
	}

	return s
}

func (s *stringStringScan) Update(rows *sql.Rows) error {
	if err := rows.Scan(s.rowPtrs...); err != nil {
		return err
	}

	s.time = null.FloatFromPtr(nil)
	s.value = null.FloatFromPtr(nil)

	for i := 0; i < s.columnCount; i++ {
		if rb, ok := s.rowPtrs[i].(*sql.RawBytes); ok {
			s.rowValues[i] = string(*rb)

			switch s.columnNames[i] {
			case "time_sec":
				if sec, err := strconv.ParseInt(s.rowValues[i], 10, 64); err == nil {
					s.time = null.FloatFrom(float64(sec * 1000))
				}
			case "value":
				if value, err := strconv.ParseFloat(s.rowValues[i], 64); err == nil {
					s.value = null.FloatFrom(value)
				}
			case "metric":
				s.metric = s.rowValues[i]
			}

			*rb = nil // reset pointer to discard current value to avoid a bug
		} else {
			return fmt.Errorf("Cannot convert index %d column %s to type *sql.RawBytes", i, s.columnNames[i])
		}
	}
	return nil
}<|MERGE_RESOLUTION|>--- conflicted
+++ resolved
@@ -5,11 +5,8 @@
 	"context"
 	"database/sql"
 	"fmt"
-<<<<<<< HEAD
 	"math"
-=======
 	"reflect"
->>>>>>> 655d2fb4
 	"strconv"
 	"time"
 
