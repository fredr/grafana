--- conflicted
+++ resolved
@@ -302,10 +302,6 @@
 
       return dataWarning;
     }
-<<<<<<< HEAD
-
-=======
->>>>>>> 3b383149
     return undefined;
   }
 
