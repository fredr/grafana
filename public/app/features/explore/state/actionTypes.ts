--- conflicted
+++ resolved
@@ -1,10 +1,6 @@
 // Types
 import { Emitter } from 'app/core/core';
-<<<<<<< HEAD
-import { RawTimeRange, TimeRange, DataQuery, DataSourceSelectItem, DataSourceApi  } from '@grafana/ui/src/types';
-=======
-import { RawTimeRange, TimeRange, DataQuery, DataSourceSelectItem } from '@grafana/ui/src/types';
->>>>>>> 2dc2471b
+import { RawTimeRange, TimeRange, DataQuery, DataSourceSelectItem, DataSourceApi } from '@grafana/ui/src/types';
 import {
   ExploreId,
   ExploreItemState,
@@ -45,11 +41,8 @@
   ToggleGraph = 'explore/TOGGLE_GRAPH',
   ToggleLogs = 'explore/TOGGLE_LOGS',
   ToggleTable = 'explore/TOGGLE_TABLE',
-<<<<<<< HEAD
   UpdateDatasourceInstance = 'explore/UPDATE_DATASOURCE_INSTANCE',
-=======
   ResetExplore = 'explore/RESET_EXPLORE',
->>>>>>> 2dc2471b
 }
 
 export interface AddQueryRowAction {
@@ -279,18 +272,17 @@
   };
 }
 
-<<<<<<< HEAD
 export interface UpdateDatasourceInstanceAction {
   type: ActionTypes.UpdateDatasourceInstance;
   payload: {
     exploreId: ExploreId;
     datasourceInstance: DataSourceApi;
   };
-=======
+}
+
 export interface ResetExploreAction {
   type: ActionTypes.ResetExplore;
   payload: {};
->>>>>>> 2dc2471b
 }
 
 export type Action =
@@ -321,8 +313,5 @@
   | ToggleGraphAction
   | ToggleLogsAction
   | ToggleTableAction
-<<<<<<< HEAD
-  | UpdateDatasourceInstanceAction;
-=======
-  | ResetExploreAction;
->>>>>>> 2dc2471b
+  | UpdateDatasourceInstanceAction
+  | ResetExploreAction;